--- conflicted
+++ resolved
@@ -61,21 +61,13 @@
 
 def main():
     dataset = prepare_data()
-<<<<<<< HEAD
-    gan = GANModel(target_image_size=224, g_feature_maps=64, d_feature_maps=64)
-=======
     gan = GANModel(target_image_size=224, g_feature_maps=16, d_feature_maps=16)
->>>>>>> a4badd3a
     
     trainer = GANTrainer(model=gan,
                          dataset=dataset,
                          output_path=WEIGHTS_PATH,
                          epochs=10,
-<<<<<<< HEAD
-                         batch_size=2,
-=======
                          batch_size=4,
->>>>>>> a4badd3a
                          load_weights=False)
     trainer.train()
 
