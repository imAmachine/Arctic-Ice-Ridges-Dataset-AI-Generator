--- conflicted
+++ resolved
@@ -128,15 +128,7 @@
                 fake_output_g = self.model.discriminator(generated_combined)
                 loss_g_adv = self.loss_fn_d(fake_output_g, torch.ones_like(fake_output_g))
 
-<<<<<<< HEAD
-                # Потери на маску
-                loss_g_preserve = F.binary_cross_entropy(
-                    generated_mask * original_mask,
-                    original_mask
-                )
-=======
                 loss_g_preserve = F.l1_loss(generated_mask * original_mask, original_mask)
->>>>>>> 82c1b845
 
                 loss_g = loss_g_adv + 10.0 * loss_g_preserve
 
@@ -153,12 +145,7 @@
                     "Loss_G": loss_g.item(),
                     "Loss_Preserve": loss_g_preserve.item()
                 })
-<<<<<<< HEAD
-            self._save_models() # сохранение каждую эпоху
 
-        # Сохранение моделей после обучения
-        self._save_models()
-=======
                 torch.nn.utils.clip_grad_norm_(self.model.generator.parameters(), max_norm=1.0)
                 torch.nn.utils.clip_grad_norm_(self.model.discriminator.parameters(), max_norm=1.0)
             
@@ -171,7 +158,6 @@
             self.scheduler_d.step(epoch_loss_d)
             
             self._save_models()
->>>>>>> 82c1b845
 
     def _save_models(self):
         torch.save(self.model.generator.state_dict(), os.path.join(self.output_path, "generator.pth"))
