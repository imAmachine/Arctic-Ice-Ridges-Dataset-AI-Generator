import torch
<<<<<<< HEAD
=======
import numpy

>>>>>>> 9029fb70
from PIL import Image

from generativelib.model.arch.enums import Modules, ModelTypes
from generativelib.model.evaluators.losses import *
from generativelib.model.inference.base import ModuleInference
from generativelib.preprocessing.processors import *

from src.infer_context import InferenceContext
from src.config_deserializer import InferenceConfigDeserializer


class GanInferenceContext(InferenceContext):
    def __init__(self, config: InferenceConfigDeserializer, device: torch.device):
        super().__init__(config, device)

        self._load_params()
        self._load_model()

    def _load_model(self):
        arch_module = self.config.create_arch_module(
            model_type=ModelTypes.GAN,
            module_name="gan_generator"
        )
        self.generator = ModuleInference(Modules.GAN_GENERATOR, arch_module.module).to(self.device)

    def load_weights(self, path: str):
        self.generator.load_weights(path)

    def _add_noise(self, inp: torch.Tensor, mask: torch.Tensor) -> torch.Tensor:
        noisy_inp = inp.clone()
        noise = torch.rand_like(inp) * 2 - 1
        noisy_inp = torch.where(mask > 0.5, noise, noisy_inp)
        return noisy_inp

    def generate_from_mask(self, image: numpy.ndarray) -> Image.Image:
        inp, mask = self._prepare_input_image(image)
        noisy_inp = self._add_noise(inp, mask)
        with torch.no_grad():
            generated = self.generator.generate(noisy_inp.unsqueeze(0))
        return self._postprocess(generated, image)<|MERGE_RESOLUTION|>--- conflicted
+++ resolved
@@ -1,9 +1,4 @@
 import torch
-<<<<<<< HEAD
-=======
-import numpy
-
->>>>>>> 9029fb70
 from PIL import Image
 
 from generativelib.model.arch.enums import Modules, ModelTypes
