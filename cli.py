--- conflicted
+++ resolved
@@ -25,7 +25,6 @@
 def main():
     args = parse_arguments()
     device = 'cuda' if torch.cuda.is_available() else 'cpu'
-<<<<<<< HEAD
 
     if args.gui:
         i_conf_deserializer = InferenceConfigDeserializer(configs_folder)
@@ -44,13 +43,7 @@
         if model_type is ModelTypes.DIFFUSION:
             train_context = DiffusionTrainContext(t_conf_deserializer)
         
-        train_manager = train_context.init_train(device)
-=======
-    
-    if model_type is ModelTypes.GAN:
-        train_context = GanTrainContext(t_conf_deserializer)
         train_manager = train_context.init_train(torch.device(device))
->>>>>>> 3608d3c7
         train_manager.run(is_load_weights=args.load_weights)
 
 if __name__ == '__main__':
