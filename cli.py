--- conflicted
+++ resolved
@@ -26,7 +26,6 @@
     args = parse_arguments()
     device = 'cuda' if torch.cuda.is_available() else 'cpu'
 
-<<<<<<< HEAD
     if args.gui:
         i_conf_deserializer = InferenceConfigDeserializer(configs_folder)
         gui_context = AppStart(i_conf_deserializer)
@@ -46,16 +45,6 @@
         train_manager = train_context.init_train(device)
         
         train_manager.run(is_load_weights=args.load_weights)
-=======
-    train_manager = None
-
-    if model_type is ModelTypes.GAN:
-        train_context = GanTrainContext(t_conf_deserializer)
-
-    train_manager = train_context.init_train(device)
-
-    train_manager.run(is_load_weights=args.load_weights)
->>>>>>> 1457686d
 
 if __name__ == '__main__':
     main()
