from __future__ import annotations
from dataclasses import dataclass
from typing import Callable, Dict

import os
from typing import Callable, Dict

from matplotlib import pyplot as plt
import torch
from tqdm import tqdm

from generativelib.model.common.checkpoint import CheckpointManager
from generativelib.model.common.interfaces import ITorchState
from generativelib.model.enums import ExecPhase
from torch.utils.data import DataLoader

from src.diffusion.diffusion_templates import DiffusionTemplate
from generativelib.model.train.base import OptimizationTemplate

# Enable cuDNN autotuner for potential performance boost
torch.backends.cudnn.benchmark = True

@dataclass
class TrainData:
    epochs: int
    model_out_folder: str
    visualize_hook: VisualizeHook
    checkpoint_hook: CheckpointHook


class VisualizeHook:
    def __init__(self, generate_fn: Callable, interval: int):
        self.interval = interval
        self.gen = generate_fn
    
    def __save(
        self,
        folder_path: str,
        inp: torch.Tensor, 
        trg: torch.Tensor, 
        gen: torch.Tensor, 
        phase: ExecPhase, 
        samples: int = 3
    ) -> None:
        cols = min(samples, inp.size(0), 5)
        plt.figure(figsize=(12, 12), dpi=300)
        
        for row_idx, batch in enumerate((inp, gen, trg)):
            for col_idx in range(cols):
                img = batch[col_idx].cpu().squeeze().numpy()
                ax = plt.subplot(3, cols, row_idx * cols + col_idx + 1)
                ax.imshow(img, cmap='gray', vmin=0, vmax=1)
                ax.set_title(f"{['Input', 'Gen', 'Target'][row_idx]} {col_idx+1}")
                ax.axis('off')
        plt.suptitle(f"Phase: {phase.name}", y=1.02)
        plt.tight_layout(pad=3)

        os.makedirs(folder_path, exist_ok=True)
        path = os.path.join(folder_path, f"{phase.name}.png")
        
        plt.savefig(path)
        plt.close()
    
    def __call__(self, device, folder_path: str, epoch_id, phase, loader):      
        if (epoch_id + 1) % self.interval == 0:
            with torch.no_grad():
                inp, trg = next(iter(loader))
                gen = self.gen(inp.to(device))
                self.__save(folder_path, inp, trg, gen, phase)


class CheckpointHook:
    def __init__(self, interval: int):
        self.interval = interval
        
<<<<<<< HEAD
    def __call__(self, file_path: str, epoch_id: int, obj: ITorchState):
=======
    def __call__(self, folder_path: str, epoch_id: int, obj: ITorchState):
        file_path = os.path.join(folder_path, 'checkpoint.pt')
        
>>>>>>> 5e9ea862
        if (epoch_id + 1) % self.interval == 0:
            CheckpointManager.save_state(obj, file_path)


class TrainManager:
    def __init__(
        self,
        device: torch.device,
        optim_template: OptimizationTemplate,
        train_data: TrainData,
        dataloaders: Dict[ExecPhase, DataLoader],
    ):
        self.device = device
        self.dataloaders = dataloaders
        self.optim_template = optim_template
        self.train_data = train_data
    
    def run(self, is_load_weights: bool=False) -> None:
        epochs = self.train_data.epochs
        
        # пути
        model_folder_path = self.train_data.model_out_folder
        checkpoint_folder = os.path.join(model_folder_path, 'checkpoints')
        os.makedirs(checkpoint_folder, exist_ok=True)
        checkpoint_path = os.path.join(checkpoint_folder, 'checkpoint.pt')
        visualizations_folder = os.path.join(model_folder_path, 'visualizations')
        
        # хуки
        checkpoint = self.train_data.checkpoint_hook
        visualize = self.train_data.visualize_hook
        
        # установка device для модулей
        self.optim_template.to(self.device)
        
        if is_load_weights:
<<<<<<< HEAD
            CheckpointManager.load_state(self.optim_template.model_optimizers, checkpoint_path)
=======
            CheckpointManager.load_state(self.optim_template.optimizers, checkpoint_folder)
>>>>>>> 5e9ea862
        
        for epoch_id in range(epochs):
            for phase, loader in self.dataloaders.items():
                print(f"\n=== Epoch {epoch_id + 1}/{epochs} === ЭТАП: {phase.name}\n")
                
                self.optim_template.mode_to(phase) # переключает режим архитектурных модулей, обнуляет историю по эпохам в модулях
                for inp, target in tqdm(loader):
                    inp, trg = inp.to(self.device), target.to(self.device)
                    self.optim_template.step(phase, inp, trg) # Вызывает реализацию шага обучения конкретной стратегии (GAN/DIFFUSION Template...)
                
                visualize(self.device, visualizations_folder, epoch_id, phase, loader) # вызывает визуализацию батча по окончанию фазы
                self.optim_template.all_print_phase_summary(phase) # выводит summary за эпоху по конкретной фазе (TRAIN/VALID)
            
<<<<<<< HEAD
            checkpoint(checkpoint_path, epoch_id, self.optim_template.model_optimizers) # вызывает сохранение чекпоинта
            
=======
            checkpoint(checkpoint_folder, epoch_id, self.optim_template.optimizers) # вызывает сохранение чекпоинта
                
>>>>>>> 5e9ea862
<|MERGE_RESOLUTION|>--- conflicted
+++ resolved
@@ -73,13 +73,9 @@
     def __init__(self, interval: int):
         self.interval = interval
         
-<<<<<<< HEAD
-    def __call__(self, file_path: str, epoch_id: int, obj: ITorchState):
-=======
     def __call__(self, folder_path: str, epoch_id: int, obj: ITorchState):
         file_path = os.path.join(folder_path, 'checkpoint.pt')
         
->>>>>>> 5e9ea862
         if (epoch_id + 1) % self.interval == 0:
             CheckpointManager.save_state(obj, file_path)
 
@@ -115,11 +111,7 @@
         self.optim_template.to(self.device)
         
         if is_load_weights:
-<<<<<<< HEAD
-            CheckpointManager.load_state(self.optim_template.model_optimizers, checkpoint_path)
-=======
             CheckpointManager.load_state(self.optim_template.optimizers, checkpoint_folder)
->>>>>>> 5e9ea862
         
         for epoch_id in range(epochs):
             for phase, loader in self.dataloaders.items():
@@ -133,10 +125,5 @@
                 visualize(self.device, visualizations_folder, epoch_id, phase, loader) # вызывает визуализацию батча по окончанию фазы
                 self.optim_template.all_print_phase_summary(phase) # выводит summary за эпоху по конкретной фазе (TRAIN/VALID)
             
-<<<<<<< HEAD
-            checkpoint(checkpoint_path, epoch_id, self.optim_template.model_optimizers) # вызывает сохранение чекпоинта
-            
-=======
             checkpoint(checkpoint_folder, epoch_id, self.optim_template.optimizers) # вызывает сохранение чекпоинта
-                
->>>>>>> 5e9ea862
+                