
import random
from typing import Any, Callable, Dict, List, Optional, Tuple

import torch
import cv2
import torchvision
from torch.utils.data import DataLoader, Dataset
import torchvision.transforms.v2

from generativelib.dataset.base import BaseMaskProcessor
from generativelib.common.utils import Utils
from generativelib.model.enums import ExecPhase


class DatasetMaskingProcessor:
    def __init__(self, processors: List[BaseMaskProcessor]):
        self.processors = processors

    def create_mask(self, image: torch.Tensor):
        _, h, w = image.shape
        mask = torch.zeros((h, w), dtype=torch.float32, device=image.device, requires_grad=False)

        for processor in self.processors:
            mask = processor(mask)
        
        return mask

    def apply_mask(self, image: torch.Tensor, mask: torch.Tensor, is_inversed: bool=False) -> torch.Tensor:
        return image * ((1 - mask) if not is_inversed else mask)


class IceRidgeDataset(Dataset):
    def __init__(self, 
                 metadata: Dict[str, Dict], 
                 masking_processor: DatasetMaskingProcessor, 
                 model_transforms: torchvision.transforms.v2.Compose,
                 augmentations_per_image: int = 1,
                 is_trg_masked: bool = True):
        self.metadata = metadata
        self.masking_processor = masking_processor
        self.augmentations_per_image = augmentations_per_image
        self.model_transforms: torchvision.transforms.v2.Compose = model_transforms
        self.image_keys = list(metadata.keys())
        self.is_trg_masked = is_trg_masked

    def __len__(self) -> int:
        return len(self.image_keys) * self.augmentations_per_image
    
    def __getitem__(self, idx: int) -> List[torch.Tensor]:
        img_idx = (idx // self.augmentations_per_image)
        key = self.image_keys[img_idx]
        orig_path = self.metadata[key]['path']
        orig_img = Utils.cv2_load_image(orig_path, cv2.IMREAD_GRAYSCALE)
        
        transformed = self.model_transforms(orig_img)
        
        return self._get_processed_batch(transformed)
    
    def _process_img(self, image: torch.Tensor) -> Tuple[torch.Tensor, torch.Tensor]:
        mask = self.masking_processor.create_mask(image)
        
        inp = self.masking_processor.apply_mask(image, mask)
        trg = image.clone()
        
        if self.is_trg_masked:
            trg = self.masking_processor.apply_mask(trg, mask, True)
        
        return inp, trg
    
<<<<<<< HEAD
    def _get_processed_batch(self, image: torch.Tensor) -> Tuple[torch.Tensor]:
        return self._process_img(image)
=======
    def _get_processed_batch(self, image: torch.Tensor) -> List[torch.Tensor]:
        batch = self._process_img(image)
        return [(el >= el.std()).float() for el in batch]
>>>>>>> 3608d3c7
 

class DatasetCreator:
    def __init__(
        self, 
        metadata: Dict, 
        mask_processors: List[BaseMaskProcessor], 
        transforms: torchvision.transforms.v2.Compose, 
        dataset_params: Dict
    ):
        self.metadata = metadata
        self.mask_processor = DatasetMaskingProcessor(mask_processors)
        self.transforms = transforms
        self.dataset_params = dataset_params
    
    def create_loader(self, metadata: Optional[Dict]) -> DataLoader:
        if metadata is not None:
            dataset = IceRidgeDataset(
                metadata=metadata,
                masking_processor=self.mask_processor,
                model_transforms=self.transforms,
                augmentations_per_image=self.dataset_params.get("augs", 1),
                is_trg_masked=self.dataset_params.get("is_trg_masked", False)
            )
            
            loader = DataLoader(
                dataset=dataset,
                batch_size=self.dataset_params.get("batch_size", 3),
                shuffle=self.dataset_params.get("shuffle", True),
                num_workers=self.dataset_params.get("workers", 4)
            )
            
            return loader
       
        raise ValueError('Metadata is empty while creating Dataloader')
    
    def create_loaders(self) -> Dict[ExecPhase, DataLoader]:        
        splitted = DatasetCreator.split_dataset_legacy(
            self.metadata, 
            valid_size_p=self.dataset_params.get("validation_size", 0.2)
        )
        
        train_metadata, valid_metadata = splitted.get(ExecPhase.TRAIN.name.lower()), splitted.get(ExecPhase.VALID.name.lower())
        
        # print(f"Размеры датасета: обучающий – {len(train_metadata)}; валидационный – {len(valid_metadata)}")
        
        return {
            ExecPhase.TRAIN: self.create_loader(train_metadata), 
            ExecPhase.VALID: self.create_loader(valid_metadata)
        }

    @staticmethod
    def split_dataset_legacy(metadata: Dict[str, Dict], valid_size_p: float) -> Dict[str, Dict[str, Dict[Any, Any]] | None]:
        """
        Разделяет метаданные на обучающую и валидационную выборки,
        так чтобы данные одного оригинального изображения не оказывались в обеих выборках.
        """
        if not metadata:
            raise ValueError("Передан пустой словарь метаданных")
        
        unique_origins = list(metadata.keys())
        random.shuffle(unique_origins)

        val_size = 0
        train_origins, val_origins = [], []
        
        if valid_size_p > 0.0:
            val_size = max(1, int(len(unique_origins) * valid_size_p))

        train_origins = unique_origins[val_size:]
        val_origins = unique_origins[:val_size]
        
        train_metadata = {orig: metadata[orig] for orig in train_origins}
        val_metadata = {orig: metadata[orig] for orig in val_origins}
        
        print(f"{len(train_origins)} обучающих, {len(val_origins)} валидационных данных")
        
        return {
            ExecPhase.TRAIN.name.lower(): train_metadata if train_metadata else None,
            ExecPhase.VALID.name.lower(): val_metadata if val_metadata else None,
        }<|MERGE_RESOLUTION|>--- conflicted
+++ resolved
@@ -68,14 +68,8 @@
         
         return inp, trg
     
-<<<<<<< HEAD
     def _get_processed_batch(self, image: torch.Tensor) -> Tuple[torch.Tensor]:
         return self._process_img(image)
-=======
-    def _get_processed_batch(self, image: torch.Tensor) -> List[torch.Tensor]:
-        batch = self._process_img(image)
-        return [(el >= el.std()).float() for el in batch]
->>>>>>> 3608d3c7
  
 
 class DatasetCreator:
